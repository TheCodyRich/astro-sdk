[build-system]
requires = ["flit_core ~=3.2"]
build-backend = "flit_core.buildapi"

[project]
name = "astro-projects"
dynamic = ["version", "description"]

authors = [
    {name = "Daniel Imberman", email = "daniel@astronomer.io"},
    {name = "Plinio Guzman"},
]
readme = "README.md"
license = {file = "LICENSE"}

requires-python = ">=3.7"
dependencies = [
    "apache-airflow >=2.0",
    "python-frontmatter",
    "pandas >=1.3.4",
    "SQLAlchemy==1.3.24",
<<<<<<< HEAD
    "apache-airflow-providers-postgres",
=======
    "sqlalchemy-bigquery==1.3.0",
    "markupsafe>=1.1.1,<2.1.0"
>>>>>>> 463dced9
]

keywords = ["airflow", "provider", "astronomer", "sql", "decorator"]
classifiers = [
    "Development Status :: 3 - Alpha",
    "License :: OSI Approved :: Apache Software License",
    "Programming Language :: Python :: 3",
    "Programming Language :: Python :: 3 :: Only",
    "Programming Language :: Python :: 3.7",
    "Programming Language :: Python :: 3.8",
    "Programming Language :: Python :: 3.9",
    "Topic :: Database",
]

[project.optional-dependencies]
tests = [
    "pytest >=6.0",
    "pytest-dotenv",
    "requests-mock",
    "apache-airflow-providers-google",
    "sqlalchemy-bigquery==1.3.0",
    "smart-open[all]>=5.2.1",
    "apache-airflow-providers-snowflake",
    "snowflake-sqlalchemy ==1.2.0",
    "snowflake-connector-python[pandas]",
    "apache-airflow-providers-postgres",
    "s3fs",
    "smart-open[s3]>=5.2.1",
]
gcp = [
    "apache-airflow-providers-google",
    "sqlalchemy-bigquery==1.3.0",
    "smart-open[gcs]>=5.2.1",
]
snowflake = [
    "apache-airflow-providers-snowflake",
    "snowflake-sqlalchemy ==1.2.0",
    "snowflake-connector-python[pandas]",
]
postgres = [
    "apache-airflow-providers-postgres",
]
aws = [
    "s3fs",
    "smart-open[s3]>=5.2.1",
]
all = [
    "pytest >=6.0",
    "pytest-dotenv",
    "requests-mock",
    "apache-airflow-providers-google",
    "sqlalchemy-bigquery==1.3.0",
    "smart-open[all]>=5.2.1",
    "apache-airflow-providers-snowflake",
    "snowflake-sqlalchemy ==1.2.0",
    "snowflake-connector-python[pandas]",
    "apache-airflow-providers-postgres",
    "s3fs",
    "smart-open[s3]>=5.2.1",
]

[project.urls]
Home = "http://astronomer.io/"

[project.entry-points.apache_airflow_provider]
provider_info = "astro.__init__:get_provider_info"

[tool.pytest.ini_options]
env_files = [".env"]
testpaths = ["tests"]

[tool.flit.module]
name = "astro"  # Or "astro.sql" if you just want this directory, not the entire 'astro'.<|MERGE_RESOLUTION|>--- conflicted
+++ resolved
@@ -19,12 +19,8 @@
     "python-frontmatter",
     "pandas >=1.3.4",
     "SQLAlchemy==1.3.24",
-<<<<<<< HEAD
     "apache-airflow-providers-postgres",
-=======
-    "sqlalchemy-bigquery==1.3.0",
     "markupsafe>=1.1.1,<2.1.0"
->>>>>>> 463dced9
 ]
 
 keywords = ["airflow", "provider", "astronomer", "sql", "decorator"]
