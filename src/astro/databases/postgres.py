--- conflicted
+++ resolved
@@ -1,19 +1,11 @@
 """Postgres database implementation."""
-<<<<<<< HEAD
 import pandas as pd
 import sqlalchemy
-=======
-
->>>>>>> fc91c8aa
 from airflow.providers.postgres.hooks.postgres import PostgresHook
 
 from astro.constants import DEFAULT_CHUNK_SIZE, LoadExistStrategy
 from astro.databases.base import BaseDatabase
-<<<<<<< HEAD
-from astro.sql.tables import Metadata, Table
-=======
-from astro.sql.table import Metadata
->>>>>>> fc91c8aa
+from astro.sql.table import Metadata, Table
 
 DEFAULT_CONN_ID = PostgresHook.default_conn_name
 
@@ -34,7 +26,6 @@
 
     @property
     def default_metadata(self) -> Metadata:
-<<<<<<< HEAD
         schema = self.hook.schema
         return Metadata(database=schema)
 
@@ -89,8 +80,4 @@
             chunksize=chunk_size,
             method="multi",
             index=False,
-        )
-=======
-        # TODO: comment why
-        return Metadata(database=self.hook.schema)
->>>>>>> fc91c8aa
+        )