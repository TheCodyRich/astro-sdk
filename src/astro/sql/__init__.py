--- conflicted
+++ resolved
@@ -4,17 +4,8 @@
 from astro.sql.operators.agnostic_save_file import save_file  # noqa: F401
 from astro.sql.operators.agnostic_sql_append import SqlAppendOperator
 from astro.sql.operators.agnostic_sql_merge import SqlMergeOperator
-<<<<<<< HEAD
-from astro.sql.operators.agnostic_stats_check import (  # noqa: F401
-    OutlierCheck,
-    stats_check,
-)
 from astro.sql.operators.transform import (  # noqa: F401
     TransformOperator,
-=======
-from astro.sql.operators.sql_decorator import (  # noqa: F401
-    SqlDecoratedOperator,
->>>>>>> 1832dc1f
     transform_decorator,
 )
 from astro.sql.operators.truncate import TruncateOperator
