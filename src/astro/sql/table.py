--- conflicted
+++ resolved
@@ -52,16 +52,7 @@
     temp: bool = False
 
     def __post_init__(self):
-<<<<<<< HEAD
-        if self.columns is None:
-            self.columns = []
-
-        if not self.name:
-            self.name = self._create_unique_table_name()
-            # self.metadata.schema = self.metadata.schema or SCHEMA
-=======
         if not self._name:
->>>>>>> 1832dc1f
             self.temp = True
 
     def _create_unique_table_name(self) -> str:
